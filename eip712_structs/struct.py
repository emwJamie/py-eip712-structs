--- conflicted
+++ resolved
@@ -258,7 +258,45 @@
 
         return result
 
-<<<<<<< HEAD
+    @classmethod
+    def _assert_key_is_member(cls, key):
+        member_names = {tup[0] for tup in cls.get_members()}
+        if key not in member_names:
+            raise KeyError(f'"{key}" is not defined for this struct.')
+
+    @classmethod
+    def _assert_property_type(cls, key, value):
+        """Eagerly check for a correct member type"""
+        members = dict(cls.get_members())
+        typ = members[key]
+
+        if isinstance(typ, type) and issubclass(typ, EIP712Struct):
+            # We expect an EIP712Struct instance. Assert that's true, and check the struct signature too.
+            if not isinstance(value, EIP712Struct) or value._encode_type(False) != typ._encode_type(False):
+                raise ValueError(f'Given value is of type {type(value)}, but we expected {typ}')
+        else:
+            # Since it isn't a nested struct, its an EIP712Type
+            try:
+                typ.encode_value(value)
+            except Exception as e:
+                raise ValueError(f'The python type {type(value)} does not appear '
+                                 f'to be supported for data type {typ}.') from e
+
+    def __getitem__(self, key):
+        """Provide access directly to the underlying value dictionary"""
+        self._assert_key_is_member(key)
+        return self.values.__getitem__(key)
+
+    def __setitem__(self, key, value):
+        """Provide access directly to the underlying value dictionary"""
+        self._assert_key_is_member(key)
+        self._assert_property_type(key, value)
+
+        return self.values.__setitem__(key, value)
+
+    def __delitem__(self, _):
+        raise TypeError('Deleting entries from an EIP712Struct is not allowed.')
+
     def __eq__(self, other):
         if not other:
             # Null check
@@ -276,46 +314,6 @@
     def __hash__(self):
         value_hashes = [hash(k) ^ hash(v) for k, v in self.values.items()]
         return functools.reduce(operator.xor, value_hashes, hash(self.type_name))
-=======
-    @classmethod
-    def _assert_key_is_member(cls, key):
-        member_names = {tup[0] for tup in cls.get_members()}
-        if key not in member_names:
-            raise KeyError(f'"{key}" is not defined for this struct.')
-
-    @classmethod
-    def _assert_property_type(cls, key, value):
-        """Eagerly check for a correct member type"""
-        members = dict(cls.get_members())
-        typ = members[key]
-
-        if isinstance(typ, type) and issubclass(typ, EIP712Struct):
-            # We expect an EIP712Struct instance. Assert that's true, and check the struct signature too.
-            if not isinstance(value, EIP712Struct) or value._encode_type(False) != typ._encode_type(False):
-                raise ValueError(f'Given value is of type {type(value)}, but we expected {typ}')
-        else:
-            # Since it isn't a nested struct, its an EIP712Type
-            try:
-                typ.encode_value(value)
-            except Exception as e:
-                raise ValueError(f'The python type {type(value)} does not appear '
-                                 f'to be supported for data type {typ}.') from e
-
-    def __getitem__(self, key):
-        """Provide access directly to the underlying value dictionary"""
-        self._assert_key_is_member(key)
-        return self.values.__getitem__(key)
-
-    def __setitem__(self, key, value):
-        """Provide access directly to the underlying value dictionary"""
-        self._assert_key_is_member(key)
-        self._assert_property_type(key, value)
-
-        return self.values.__setitem__(key, value)
-
-    def __delitem__(self, _):
-        raise TypeError('Deleting entries from an EIP712Struct is not allowed.')
->>>>>>> 2ae3c3a6
 
 
 class StructTuple(NamedTuple):
